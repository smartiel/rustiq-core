#[allow(unused_imports)]
use crate::structures::{CliffordCircuit, Metric, PauliDag, PauliLike, PauliSet};
/// This module implements a data structure encoding the commutation DAG of a sequence of Pauli operators.

pub fn pauli_network_synthesis_no_permutation(
    axes: &mut PauliSet,
    metric: &Metric,
    skip_sort: bool,
) -> CliffordCircuit {
    let mut circuit = CliffordCircuit::new(axes.n);

    let mut dag = PauliDag::from_pauli_set(axes.clone());
<<<<<<< HEAD
    dag.update_front_nodes();
    while !dag.fully_processed() {
        dag.single_step_synthesis(&metric, skip_sort, &mut circuit);
    }

=======
    let mut circuit = CliffordCircuit::new(dag.pauli_set.n);
    while !dag.front_layer.is_empty() {
        circuit.extend_with(&dag.single_step_synthesis(metric, skip_sort));
    }
>>>>>>> 5b9e3552
    circuit
}

#[cfg(test)]
mod greedy_synthesis_tests {
    use super::*;
    use crate::structures::clifford_circuit::CliffordGate;
    use std::collections::HashSet;
    fn check_circuit(input: &[String], circuit: &CliffordCircuit) -> bool {
        let mut hit_map: HashSet<usize> = HashSet::new();
        let mut bucket = PauliSet::from_slice(input);
        for i in 0..bucket.len() {
            if bucket.support_size(i) == 1 {
                hit_map.insert(i);
            }
        }
        for gate in circuit.gates.iter() {
            match gate {
                CliffordGate::SqrtX(i) => {
                    bucket.sqrt_x(*i);
                }
                CliffordGate::SqrtXd(i) => {
                    bucket.sqrt_xd(*i);
                }
                CliffordGate::S(i) => {
                    bucket.s(*i);
                }
                CliffordGate::Sd(i) => {
                    bucket.sd(*i);
                }
                CliffordGate::H(i) => {
                    bucket.h(*i);
                }
                CliffordGate::CNOT(i, j) => {
                    bucket.cnot(*i, *j);
                }
                _ => (),
            }
            for i in 0..bucket.len() {
                if bucket.support_size(i) == 1 {
                    hit_map.insert(i);
                }
            }
        }
        println!("Synthesized {} operators", hit_map.len());
        println!("{:?}", bucket);
        return hit_map.len() == input.len();
    }
    #[test]
    fn count_synthesis() {
        let axes = vec!["XX".to_owned(), "ZZ".to_owned(), "YY".to_owned()];
        let mut input = PauliSet::from_slice(&axes);
        let circuit = pauli_network_synthesis_no_permutation(&mut input, &Metric::COUNT, false);
        println!("{circuit:?}");
        assert!(check_circuit(&axes, &circuit))
    }
    #[test]
    fn depth_synthesis() {
        let axes = vec!["XX".to_owned(), "ZZ".to_owned(), "YY".to_owned()];
        let mut input = PauliSet::from_slice(&axes);
        let circuit = pauli_network_synthesis_no_permutation(&mut input, &Metric::DEPTH, false);
        println!("{circuit:?}");
        assert!(check_circuit(&axes, &circuit))
    }

    #[test]
    fn count_synthesis_ss() {
        let axes = vec!["XX".to_owned(), "ZZ".to_owned(), "YY".to_owned()];
        let mut input = PauliSet::from_slice(&axes);
        let circuit = pauli_network_synthesis_no_permutation(&mut input, &Metric::COUNT, true);
        println!("{circuit:?}");
        assert!(check_circuit(&axes, &circuit))
    }
    #[test]
    fn depth_synthesis_ss() {
        let axes = vec!["XX".to_owned(), "ZZ".to_owned(), "YY".to_owned()];
        let mut input = PauliSet::from_slice(&axes);
        let circuit = pauli_network_synthesis_no_permutation(&mut input, &Metric::DEPTH, true);
        println!("{circuit:?}");
        assert!(check_circuit(&axes, &circuit))
    }
}<|MERGE_RESOLUTION|>--- conflicted
+++ resolved
@@ -10,18 +10,10 @@
     let mut circuit = CliffordCircuit::new(axes.n);
 
     let mut dag = PauliDag::from_pauli_set(axes.clone());
-<<<<<<< HEAD
     dag.update_front_nodes();
     while !dag.fully_processed() {
         dag.single_step_synthesis(&metric, skip_sort, &mut circuit);
     }
-
-=======
-    let mut circuit = CliffordCircuit::new(dag.pauli_set.n);
-    while !dag.front_layer.is_empty() {
-        circuit.extend_with(&dag.single_step_synthesis(metric, skip_sort));
-    }
->>>>>>> 5b9e3552
     circuit
 }
 
