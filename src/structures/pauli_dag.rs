--- conflicted
+++ resolved
@@ -69,7 +69,6 @@
         Self::from_pauli_set(PauliSet::from_slice(axes))
     }
 
-<<<<<<< HEAD
     /// Checks if the Pauli corresponding to `node_index` is synthesized,
     /// that is, if its support is of size <= 1
     fn is_synthesized(&self, node_index: NodeIndex) -> bool {
@@ -100,25 +99,7 @@
                         unprocessed.push(successor);
                     }
                 }
-=======
-    fn update_front_layer(&mut self) {
-        // Popping the trivial operators from the front_layer
-        self.front_layer.clear();
-        // Removing nodes that were synthesized at this round
-        loop {
-            let node_count = self.dag.node_count();
-            self.dag.retain_nodes(|graph, node_index| {
-                if graph.first_edge(node_index, Direction::Outgoing).is_none() {
-                    return self
-                        .pauli_set
-                        .support_size(*graph.node_weight(node_index).unwrap())
-                        > 1;
-                }
-                true
-            });
-            if self.dag.node_count() == node_count {
-                break;
->>>>>>> 5b9e3552
+
             }
         }
     }
@@ -154,11 +135,7 @@
         synthesized_circuit.extend_with(&circuit);
 
         // Updating the front layer
-<<<<<<< HEAD
         self.update_front_nodes();
-=======
-        self.update_front_layer();
-        circuit
->>>>>>> 5b9e3552
+
     }
 }